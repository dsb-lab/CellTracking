from cellpose.io import imread
from cellpose import models
import os
from CellTracking import *
from utils_ct import *
pth='/home/pablo/Desktop/PhD/projects/Data/blastocysts/movies/2h_claire_ERK-KTR_MKATE2/registered/'
pthtosave='/home/pablo/Desktop/PhD/projects/Data/blastocysts/CellTrack/2h_claire_ERK-KTR_MKATE2/'

files = os.listdir(pth)
emb = 24
embcode=files[emb][0:-4]
IMGS   = [imread(pth+f)[-3:-1,:,1,:,:] for f in files[emb:emb+1]][0]
model  = models.CellposeModel(gpu=True, pretrained_model='/home/pablo/Desktop/PhD/projects/Data/blastocysts/movies/2h_claire_ERK-KTR_MKATE2/cell_tracking/training_set_expanded_nuc/models/blasto')
#model  = models.Cellpose(gpu=True, model_type='nuclei')

CT = CellTracking( IMGS, model, embcode
                    , trainedmodel=True
                    , channels=[0,0]
                    , flow_th_cellpose=0.4
                    , distance_th_z=3.0
                    , xyresolution=0.2767553
                    , relative_overlap=False
                    , use_full_matrix_to_compute_overlap=True
                    , z_neighborhood=2
                    , overlap_gradient_th=0.15
                    , plot_layout=(2,3)
                    , plot_overlap=1
                    , plot_masks=False
                    , masks_cmap='tab10'
                    , min_outline_length=200
                    , neighbors_for_sequence_sorting=7
                    , plot_tracking_windows=1
                    , backup_steps=5
                    , time_step=5)

CT()

#CT.plot_tracking()

#save_CT(CT, path=pthtosave, filename="CT_"+embcode)

<<<<<<< HEAD

class Cell():
    def __init__(self, label, zs, times, outlines, masks, centersi, centersj):
        self.label = label
        self.zs    = zs
        self.times = times
        self.outlines = outlines
        self.masks    = masks 
        self.centersi = centersi
        self.centersj = centersj
        

for l,lab in enumerate
=======
cells = CT.init_cells()
>>>>>>> f47c1956
<|MERGE_RESOLUTION|>--- conflicted
+++ resolved
@@ -39,20 +39,4 @@
 
 #save_CT(CT, path=pthtosave, filename="CT_"+embcode)
 
-<<<<<<< HEAD
-
-class Cell():
-    def __init__(self, label, zs, times, outlines, masks, centersi, centersj):
-        self.label = label
-        self.zs    = zs
-        self.times = times
-        self.outlines = outlines
-        self.masks    = masks 
-        self.centersi = centersi
-        self.centersj = centersj
-        
-
-for l,lab in enumerate
-=======
-cells = CT.init_cells()
->>>>>>> f47c1956
+cells = CT.init_cells()